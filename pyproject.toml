[tool.poetry]
name = "deep-translator"
<<<<<<< HEAD
version = "1.5.1"
=======
version = "1.5.4"
>>>>>>> 48a15ea3
description = ""
license = "MIT"
authors = ["Nidhal Baccouri <nidhalbacc@gmail.com>"]
maintainers = ["Chris Trenthem <trenthemc@gmail.com>"]
readme = "docs/README.rst"
homepage = "https://github.com/nidhaloff/deep_translator"
repository = "https://github.com/nidhaloff/deep_translator"
documentation = "https://deep-translator.readthedocs.io/en/latest/"
keywords = ["deep_translator", "deepL", "DeepL", "translator", "translation", "automation", "web scraping", "google translator", "google translation", "google trans", "PONS", "YANDEX", "MyMemory translator", "Linguee", "QCRI", "Language", "Language detection", "detect language", "free translation", "unlimited translation", "translate for free"]
classifiers = [
    "Development Status :: 5 - Production/Stable",
    "Intended Audience :: Developers",
    "Intended Audience :: Education",
    "Intended Audience :: Information Technology",
    "License :: OSI Approved :: MIT License",
    "Topic :: Education",
    "Topic :: Software Development",
    "Topic :: Communications",
    "Topic :: Text Processing",
    "Topic :: Text Processing :: Linguistic",
    "Operating System :: OS Independent"]
packages = [{include="deep_translator"}]

include = [  ]

[tool.poetry.scripts]
deep-translator = 'deep_translator.main:cli'
dt = 'deep_translator.main:cli'

[tool.poetry.dependencies]
python = "^3.7"
beautifulsoup4 = "^4.9.1"
requests = "^2.23.0"
click = "^8.0.1"

[tool.poetry.dev-dependencies]
wheel = "flake8"
#tox = "^3.24.0"
coverage = "^5.5"
Sphinx = "^4.1.1"
twine = "^3.4.2"
pytest = "^6.2.4"
pytest-runner = "^5.3.1"
toml = "^0.10.2"

[build-system]
requires = ["poetry-core>=1.0.0"]
build-backend = "poetry.core.masonry.api"<|MERGE_RESOLUTION|>--- conflicted
+++ resolved
@@ -1,11 +1,7 @@
 [tool.poetry]
 name = "deep-translator"
-<<<<<<< HEAD
-version = "1.5.1"
-=======
 version = "1.5.4"
->>>>>>> 48a15ea3
-description = ""
+description = "A flexible free and unlimited python tool to translate between different languages in a simple way using multiple translators"
 license = "MIT"
 authors = ["Nidhal Baccouri <nidhalbacc@gmail.com>"]
 maintainers = ["Chris Trenthem <trenthemc@gmail.com>"]
